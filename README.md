--- conflicted
+++ resolved
@@ -19,15 +19,9 @@
 conda create --name StereoSense python=3.11
 # activate conda environment
 conda activate StereoSense
-<<<<<<< HEAD
-# install pytorch with gpu support. MAKE SURE, YOUR GPU IS CUDA COMPATIBLE
-pip install torch==2.6.0 torchvision==0.21.0 torchaudio==2.6.0 --index-url https://download.pytorch.org/whl/cu124
-# install rest of the requirements
-=======
 # install pytorch
 pip3 install torch torchvision --index-url https://download.pytorch.org/whl/cu126
 # install requirements
->>>>>>> bbc6f1db
 pip install -r requirements.txt
 ```
 
